/** @type {import('tailwindcss').Config} */
export default {
  darkMode: "class",
  content: ["./index.html","./src/**/*.{js,ts,jsx,tsx}"],
  theme: {
    extend: {
      colors: {
        bg0: "var(--bg-0)",
        bg1: "var(--bg-1)",
        bg2: "var(--bg-2)",
        t1: "var(--text-1)",
        t2: "var(--text-2)",
        b1: "var(--border-1)",
        brand: "var(--brand)",
        accent: "var(--accent)",
<<<<<<< HEAD
=======
        surface: "var(--surface)",
        text: "var(--text)",
        muted: "var(--muted)",
        border: "var(--border)",
>>>>>>> b205fafe
        focus: "var(--focus)",
        ok: "var(--ok)",
        warn: "var(--warn)",
        err: "var(--err)",
      },
      fontFamily: {
        sans: ['Inter', 'system-ui', '-apple-system', 'Segoe UI', 'Roboto', 'sans-serif'],
        mono: ['JetBrains Mono', 'monospace'],
      },
      borderRadius: {
        DEFAULT: '4px',
      },
      boxShadow: {
        'e1': "0 8px 24px rgba(0,0,0,.35)",
        'e2': "0 12px 32px rgba(0,0,0,.45)",
      }
    }
  },
  plugins: []
}<|MERGE_RESOLUTION|>--- conflicted
+++ resolved
@@ -1,7 +1,7 @@
 /** @type {import('tailwindcss').Config} */
 export default {
   darkMode: "class",
-  content: ["./index.html","./src/**/*.{js,ts,jsx,tsx}"],
+  content: ["./index.html", "./src/**/*.{js,ts,jsx,tsx}"],
   theme: {
     extend: {
       colors: {
@@ -13,13 +13,10 @@
         b1: "var(--border-1)",
         brand: "var(--brand)",
         accent: "var(--accent)",
-<<<<<<< HEAD
-=======
         surface: "var(--surface)",
         text: "var(--text)",
         muted: "var(--muted)",
         border: "var(--border)",
->>>>>>> b205fafe
         focus: "var(--focus)",
         ok: "var(--ok)",
         warn: "var(--warn)",
@@ -33,10 +30,10 @@
         DEFAULT: '4px',
       },
       boxShadow: {
-        'e1': "0 8px 24px rgba(0,0,0,.35)",
-        'e2': "0 12px 32px rgba(0,0,0,.45)",
-      }
-    }
+        e1: "0 8px 24px rgba(0,0,0,.35)",
+        e2: "0 12px 32px rgba(0,0,0,.45)",
+      },
+    },
   },
-  plugins: []
+  plugins: [],
 }