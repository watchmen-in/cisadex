# Cisadex

A simple Vite + React application.

## Requirements

This project requires [Node.js](https://nodejs.org/) version 18 or later. Ensure you have a compatible version installed before running the development or build scripts.

## Development

Install dependencies:
```bash
npm install
````

Start the development server:

```bash
npm run dev
```

Build for production:

```bash
npm run build
```

## Deployment

### Vercel

1. Deploy the repository to Vercel using the web interface or the [Vercel CLI](https://vercel.com/docs/cli).
2. Set the build command to:

   ```bash
   npm run build
   ```
3. Set the output directory to `dist`.
4. No environment variables are required by default.

### Cloudflare Pages

1. Create a new project in [Cloudflare Pages](https://developers.cloudflare.com/pages/).
2. When prompted for the build command, use:

   ```bash
   npm run build
   ```
3. Set the build output directory to `dist`.
4. No environment variables are required by default.
5. Ensure `base: "/"` is set in `vite.config.js` to avoid blank pages after deploy.

<<<<<<< HEAD
## Map style & CSP

- The map style is controlled by `VITE_MAP_STYLE_URL`. If unset, CISAdex falls back to the public MapLibre demo style:
  `https://demotiles.maplibre.org/style.json`.

- If you use MapTiler/Mapbox/Carto or another host, ensure your Pages Function sets CSP to allow those domains in:
  `style-src`, `img-src`, and `connect-src`. See `functions/[[catchall]].ts`.

- If the map renders inside a tab/drawer that’s initially hidden, call `map.resize()` when it becomes visible to avoid layout issues.
=======
   ```
   /*    /index.html   200
   ```

6. Ensure `base: "/"` is set in `vite.config.js` to avoid blank pages after deploy.

## Basemap style & CSP

* Set the basemap style via the `VITE_MAP_STYLE_URL` environment variable.
* If the style requires tokens or uses other domains, update the Content-Security-Policy in `functions/[[catchall]].ts` to allow them.
* If the map is initially hidden (such as in tabs or drawers), call `map.resize()` when it becomes visible to prevent layout issues.
>>>>>>> 41bba4ce

## Troubleshooting

* **Blank page after deploy**:

  * Set `base: "/"` in `vite.config.js` or `vite.config.ts`.
  * Verify `dist/` contains `index.html` after `npm run build`.
  * For MapLibre maps, import the CSS:

    ```ts
   import "maplibre-gl/dist/maplibre-gl.css";
   ```
* Ensure map containers have a height in CSS (e.g., `height: 100vh`).

## Atlas

The Atlas surfaces include a splash Home page, a Browse view with map and results, and detailed entity pages.

### Data

Place `summary.json` and `offices.json` in the `data/` directory at the project root. `summary.json` should match `schema/entity.schema.json`.
Utility `src/utils/validateEntity.ts` performs basic schema validation.

### URL state

Browse deep‑links store state in the query string:

```
?z=5&c=-98.5,39.8&b=-125,24,-66,49&f={"sectors":["Water"]}&s=ENTITY_ID
```

### Keyboard shortcuts

* `/` – focus global search
* `f` – toggle filters
* `ArrowUp`/`ArrowDown` – navigate results
* `Enter` – open selected result
<|MERGE_RESOLUTION|>--- conflicted
+++ resolved
@@ -50,34 +50,33 @@
 4. No environment variables are required by default.
 5. Ensure `base: "/"` is set in `vite.config.js` to avoid blank pages after deploy.
 
-<<<<<<< HEAD
 ## Map style & CSP
 
 - The map style is controlled by `VITE_MAP_STYLE_URL`. If unset, CISAdex falls back to the public MapLibre demo style:
   `https://demotiles.maplibre.org/style.json`.
 
-- If you use MapTiler/Mapbox/Carto or another host, ensure your Pages Function sets CSP to allow those domains in:
-  `style-src`, `img-src`, and `connect-src`. See `functions/[[catchall]].ts`.
+### Basemap Style & Content Security Policy (CSP)
 
-- If the map renders inside a tab/drawer that’s initially hidden, call `map.resize()` when it becomes visible to avoid layout issues.
-=======
-   ```
-   /*    /index.html   200
-   ```
+- **Set the basemap style** via the `VITE_MAP_STYLE_URL` environment variable.  
+  If unset, CISAdex defaults to the public MapLibre demo style:  
+  [`https://demotiles.maplibre.org/style.json`](https://demotiles.maplibre.org/style.json)
 
-6. Ensure `base: "/"` is set in `vite.config.js` to avoid blank pages after deploy.
+- **CSP Configuration**:  
+  If using MapTiler, Mapbox, Carto, or another hosting provider, ensure your Pages Function sets the Content Security Policy (CSP) to allow those domains in the following directives:
+  - `style-src`
+  - `img-src`
+  - `connect-src`  
+  See the file: `functions/[[catchall]].ts` for implementation details.
 
-## Basemap style & CSP
+- **Token or domain-specific styles**:  
+  If your map style requires access tokens or uses non-standard domains, be sure to **update your CSP policy** accordingly.
 
-* Set the basemap style via the `VITE_MAP_STYLE_URL` environment variable.
-* If the style requires tokens or uses other domains, update the Content-Security-Policy in `functions/[[catchall]].ts` to allow them.
-* If the map is initially hidden (such as in tabs or drawers), call `map.resize()` when it becomes visible to prevent layout issues.
->>>>>>> 41bba4ce
+- **Hidden tab rendering**:  
+  If the map is rendered inside a tab, drawer, or other element that is **initially hidden**, call `map.resize()` when it becomes visible to avoid layout issues.
 
 ## Troubleshooting
 
 * **Blank page after deploy**:
-
   * Set `base: "/"` in `vite.config.js` or `vite.config.ts`.
   * Verify `dist/` contains `index.html` after `npm run build`.
   * For MapLibre maps, import the CSS:
